"""
Import the main names to top level.
"""

try:
	import numba
except:
	raise ImportError("Cannot import numba from current anaconda distribution. Please run `conda install numba` to install the latest version.")

#-Modules-#
<<<<<<< HEAD
from . import game_theory
=======
from . import distributions
>>>>>>> 38c8926d
from . import quad
from . import random

#-Objects-#
from .compute_fp import compute_fixed_point
from .discrete_rv import DiscreteRV
from .ecdf import ECDF
from .estspec import smooth, periodogram, ar_periodogram
# from .game_theory import <objects-here> 							#Place Holder if we wish to promote any general objects to the qe namespace.
from .graph_tools import DiGraph
from .gridtools import cartesian, mlinspace
from .kalman import Kalman
from .lae import LAE
from .arma import ARMA
from .lqcontrol import LQ
from .lqnash import nnash
from .lss import LinearStateSpace
from .matrix_eqn import solve_discrete_lyapunov, solve_discrete_riccati
from .quadsums import var_quadratic_sum, m_quadratic_sum
#->Propose Delete From Top Level
from .markov import MarkovChain, random_markov_chain, random_stochastic_matrix, gth_solve, tauchen 	 	#Promote to keep current examples working
from .markov import mc_compute_stationary, mc_sample_path 												#Imports that Should be Deprecated with markov package
#<-
from .rank_nullspace import rank_est, nullspace
from .robustlq import RBLQ
from .util import searchsorted, fetch_nb_dependencies

#-Add Version Attribute-#
from .version import version as __version__<|MERGE_RESOLUTION|>--- conflicted
+++ resolved
@@ -8,11 +8,8 @@
 	raise ImportError("Cannot import numba from current anaconda distribution. Please run `conda install numba` to install the latest version.")
 
 #-Modules-#
-<<<<<<< HEAD
+from . import distributions
 from . import game_theory
-=======
-from . import distributions
->>>>>>> 38c8926d
 from . import quad
 from . import random
 
